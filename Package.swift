--- conflicted
+++ resolved
@@ -19,10 +19,6 @@
 let package = Package(
     name: "Kitura-Session",
     dependencies: [
-<<<<<<< HEAD
-        .Package(url: "https://github.com/IBM-Swift/Kitura.git", majorVersion: 0, minor: 10),
-=======
-        .Package(url: "https://github.com/IBM-Swift/Kitura.git", majorVersion: 0, minor: 11),
->>>>>>> ce179d30
+        .Package(url: "https://github.com/IBM-Swift/Kitura.git", majorVersion: 0, minor: 12),
     ]
 )