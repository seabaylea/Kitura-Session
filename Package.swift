--- conflicted
+++ resolved
@@ -19,11 +19,7 @@
 let package = Package(
     name: "Kitura-Session",
     dependencies: [
-<<<<<<< HEAD
-        .Package(url: "https://github.com/IBM-Swift/Kitura.git", majorVersion: 0, minor: 18),
-=======
-        .Package(url: "https://github.com/IBM-Swift/Kitura.git", majorVersion: 0, minor: 19),
->>>>>>> b7756828
+        .Package(url: "https://github.com/IBM-Swift/Kitura.git", majorVersion: 0, minor: 20),
         .Package(url: "https://github.com/IBM-Swift/BlueCryptor.git", majorVersion: 0, minor: 2),
     ]
 )